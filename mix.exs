--- conflicted
+++ resolved
@@ -20,22 +20,12 @@
 
   defp deps do
     [
-<<<<<<< HEAD
       {:mongodb, "~> 0.3.0"},
       {:ecto, "~> 2.1.0"},
       {:dialyze, "~> 0.2.0", only: :dev},
       {:inch_ex, "~> 0.5", only: :docs},
       {:earmark, "~> 1.0", only: :docs},
       {:ex_doc, "~> 0.11", only: :docs}
-=======
-      {:mongodb, "~> 0.1.0"},
-      {:ecto, "~> 1.0.0"},
-      {:dialyze, "~> 0.2.0", only: :dev},
-      {:excoveralls, "~> 0.5", only: :test},
-      {:inch_ex, "~> 0.5", only: :dev},
-      {:earmark, "~> 0.2", only: :dev},
-      {:ex_doc, "~> 0.11", only: :dev}
->>>>>>> 35ec6415
     ]
   end
 
